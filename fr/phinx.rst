--- conflicted
+++ resolved
@@ -1,72 +1,4 @@
 Phinx Migrations
 ################
 
-<<<<<<< HEAD
-Phinx est un utilitaire autonome en ligne de commande pour gérer les Migrations de bases de données. Le plugin officiel de Migrations de CakePHP est basé sur cet outil.
-
-Phinx rend ridiculement simple la gestion des migrations de bases de données pour vos applications PHP. En moins de 5 minutes,
-vous pouvez installer Composer et créer votre première migration de base de données. Phinx ne s'occupe que de la migration des
-bases de données, il laisse de côté les aspects ORM de la base de données et le cadre applicatif.
-
-Introduction
-============
-
-Les bons développeurs gèrent toujours leurs codes sources avec un outil de gestion de versions,
-alors pourquoi ne feraient-ils pas la même chose avec leurs schémas de bases de données.
-
-Phinx permet aux développeurs de modifier et de manipuler leurs bases de données d'une façon claire et concise. Il évite
-d'avoir à écrire du SQL à la main et offre à la place une API puissante pour écrire des scripts de migration en utilisant PHP.
-Les développeurs peuvent alors versionner ces fichiers de migration en utilisant leur outil de versionnement préféré. Cela rend
-les migrations Phinx indépendantes des moteurs de base de données. Phinx conserve la trace des migrations précédentes, cela
-permet de se concentrer un peu plus sur l'amélioration de votre application et un peu moins sur l'état de votre base de
-données.
-
-Objectifs
-=========
-
-Phinx a été développé avec les objectifs suivants en tête:
-
-* Être portable entre les principaux moteurs de base de données.
-* Être indépendant de tout framework PHP.
-* Être aisement installable.
-* Être utilisable facilement en ligne de commande.
-* Être intégrable avec d'autres outils PHP (Phing, PHPUnit) et des frameworks web.
-
-Installation
-============
-
-Phinx devrait être installé en utilisant Composer, qui est un outil pour la gestion des dépendances en PHP. Visiter le site
-internet de `Composer <https://getcomposer.org/>`_ pour avoir plus d’informations.
-
-.. note::
-
-	Phinx a besoin au minimum de PHP 5.4 (ou supérieur)
-
-Pour installer Phinx, il suffit simplement de l'appeler via Composer
-
-.. code-block:: bash
-
-    php composer.phar require robmorgan/phinx
-
-Créez les dossiers ``db/migrations`` dans votre projet en vous assurant que les droits sont bien configurés.
-C’est à cet endroit que vos fichiers de migrations devraient être créés et laissés.
-
-Phinx peut maintenant être exécuté depuis la racine de votre projet.
-
-.. code-block:: bash
-
-    vendor/bin/phinx init
-
-Contenus
-========
-
-.. toctree::
-   :maxdepth: 2
-
-   phinx/migrations
-   phinx/seeding
-   phinx/commands
-   phinx/configuration
-=======
-Cette page a été `déplacée <https://book.cakephp.org/phinx/0/fr/>`__.
->>>>>>> 4ed6e9ed
+Cette page a été `déplacée <https://book.cakephp.org/phinx/0/fr/>`__.