--- conflicted
+++ resolved
@@ -44,19 +44,10 @@
 que vous copiez les assets du theme dans le webroot de application. Voir
 ci-dessous pour plus d'informations.
 
-<<<<<<< HEAD
 Pour utiliser le nouveau theme, créez des répertoires de type
 ``app/View/Themed/<nomDuTheme>/webroot<chemin_vers_fichier>`` dans votre theme.
 Le Dispatcher se chargera de trouver les assets du theme corrects dans vos
 chemins de vue.
-=======
-Pour utiliser le nouveau webroot du thème, créez des répertoires comme::
-
-``app/View/Themed/<nomDuTheme>/webroot<chemin_vers_fichier>``
-
-dans votre thème. Le Dispatcher se chargera de trouver les assets du thème
-corrects dans vos chemins de vue.
->>>>>>> 29cd1bc8
 
 Tous les helpers integrés dans CakePHP ont intégrés l'existence des themes
 et vont créer des chemins d'accès corrects automatiquement. Comme pour les
@@ -92,10 +83,5 @@
 
 
 .. meta::
-<<<<<<< HEAD
     :title lang=fr: Themes
-    :keywords lang=fr: environnements de production,dossier du theme,fichiers layout,requêtes de développement,fonctions de callback,structure de dossier,vue par défaut,dispatcher,lien symbolique,cas de base,layouts,assets,cakephp,themes,avantage
-=======
-    :title lang=fr: Thèmes
-    :keywords lang=fr: environnements de production,dossier du thème,fichiers layout,requêtes de développement,fonctions de callback,structure de dossier,vue par défaut,dispatcher,lien symbolique,cas de base,layouts,assets,cakephp,thèmes,themes,avantage
->>>>>>> 29cd1bc8
+    :keywords lang=fr: environnements de production,dossier du theme,fichiers layout,requêtes de développement,fonctions de callback,structure de dossier,vue par défaut,dispatcher,lien symbolique,cas de base,layouts,assets,cakephp,themes,avantage