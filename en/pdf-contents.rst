--- conflicted
+++ resolved
@@ -8,11 +8,7 @@
 
     intro
     quickstart
-<<<<<<< HEAD
-    appendices/5-0-migration-guide
-=======
     appendices/migration-guides
->>>>>>> 4bbcff8a
     tutorials-and-examples
     contributing
 
