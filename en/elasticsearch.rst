ElasticSearch
#############

<<<<<<< HEAD
The ElasticSearch plugin provides an ORM-like abstraction on top of
`elasticsearch <https://www.elastic.co/products/elasticsearch>`_. The plugin
provides features that make testing, indexing documents and searching your
indexes easier.

Installation
============

To install the ElasticSearch plugin, you can use ``composer``. From your
application's ROOT directory (where composer.json file is located) run the
following::

    php composer.phar require cakephp/elastic-search "@stable"

You will need to add the following line to your application's
**src/Application.php** file::

    $this->addPlugin('Cake/ElasticSearch', ['bootstrap' => true]);

Additionally, you will need to configure the 'elastic' datasource connection in
your **config/app.php** file. An example configuration would be::

    // in config/app.php
    'Datasources' => [
        // other datasources
        'elastic' => [
            'className' => 'Cake\ElasticSearch\Datasource\Connection',
            'driver' => 'Cake\ElasticSearch\Datasource\Connection',
            'host' => '127.0.0.1',
            'port' => 9200,
            'index' => 'my_apps_index',
        ],
    ]

Overview
========

The ElasticSearch plugin makes it easier to interact with an elasticsearch index
and provides an interface similar to the :doc:`/orm`. To get started you should
create a ``Type`` object. ``Type`` objects are the "Repository" or table-like
class in elasticsearch::

    // in src/Model/Type/ArticlesType.php
    namespace App\Model\Type;

    use Cake\ElasticSearch\Type;

    class ArticlesType extends Type
    {
    }

You can then use your type class in your controllers::

    public function beforeFilter(EventInterface $event)
    {
        parent::beforeFilter($event);
        // Load the Type using the 'Elastic' provider.
        $this->loadModel('Articles', 'Elastic');
    }

    public function add()
    {
        $article = $this->Articles->newEntity();
        if ($this->request->is('post')) {
            $article = $this->Articles->patchEntity($article, $this->request->getData());
            if ($this->Articles->save($article)) {
                $this->Flash->success('It saved');
            }
        }
        $this->set(compact('article'));
    }

We would also need to create a basic view for our indexed articles::

    // in templates/Articles/add.php
    <?= $this->Form->create($article) ?>
    <?= $this->Form->control('title') ?>
    <?= $this->Form->control('body') ?>
    <?= $this->Form->button('Save') ?>
    <?= $this->Form->end() ?>

You should now be able to submit the form and have a new document added to
elasticsearch.

Document Objects
================

Like the ORM, the Elasticsearch ODM uses :doc:`/orm/entities`-like classes. The
base class you should inherit from is ``Cake\ElasticSearch\Document``. Document
classes are found in the ``Model\Document`` namespace in your application or
plugin::

    namespace App\Model\Document;

    use Cake\ElasticSearch\Document;

    class Article extends Document
    {
    }

Outside of constructor logic that makes Documents work with data from
elasticsearch, the interface and functionality provided by ``Document`` are the
same as those in :doc:`/orm/entities`

Searching Indexed Documents
===========================

After you've indexed some documents you will want to search through them. The
ElasticSearch plugin provides a query builder that allows you to build search
queries::

    $query = $this->Articles->find()
        ->where([
            'title' => 'special',
            'or' => [
                'tags in' => ['cake', 'php'],
                'tags not in' => ['c#', 'java']
            ]
        ]);

    foreach ($query as $article) {
        echo $article->title;
    }

You can use the ``FilterBuilder`` to add filtering conditions::

    $query->where(function ($builder) {
        return $builder->and(
            $builder->gt('views', 99),
            $builder->term('author.name', 'sally')
        );
    });

The `FilterBuilder source
<https://github.com/cakephp/elastic-search/blob/master/src/FilterBuilder.php>`_
has the complete list of methods with examples for many commonly used methods.

Validating Data & Using Application Rules
=========================================

Like the ORM, the ElasticSearch plugin lets you validate data when marshalling
documents. Validating request data, and applying application rules works the
same as it does with the relational ORM. See the :ref:`validating-request-data`
and :ref:`application-rules` sections for more information.

.. Need information on nested validators.

Saving New Documents
====================

When you're ready to index some data into elasticsearch, you'll first need to
convert your data into a ``Document`` that can be indexed::

    $article = $this->Articles->newEntity($data);
    if ($this->Articles->save($article)) {
        // Document was indexed
    }

When marshalling a document, you can specify which embedded documents you wish
to marshal using the ``associated`` key::

    $article = $this->Articles->newEntity($data, ['associated' => ['Comments']]);

Saving a document will trigger the following events:

* ``Model.beforeSave`` - Fired before the document is saved. You can prevent the
  save operation from happening by stopping this event.
* ``Model.buildRules`` - Fired when the rules checker is built for the first
  time.
* ``Model.afterSave`` - Fired after the document is saved.

.. note::
    There are no events for embedded documents, as the parent document and all
    of its embedded documents are saved as one operation.

Updating Existing Documents
===========================

When you need to re-index data, you can patch existing entities and re-save
them::

    $query = $this->Articles->find()->where(['user.name' => 'jill']);
    foreach ($query as $doc) {
        $doc->set($newProperties);
        $this->Articles->save($doc);
    }

Deleting Documents
==================

After retrieving a document you can delete it::

    $doc = $this->Articles->get($id);
    $this->Articles->delete($doc);

You can also delete documents matching specific conditions::

    $this->Articles->deleteAll(['user.name' => 'bob']);

Embedding Documents
===================

By defining embedded documents, you can attach entity classes to specific
property paths in your documents. This allows you to provide custom behavior to
the documents within a parent document. For example, you may want the comments
embedded in an article to have specific application specific methods. You can
use ``embedOne`` and ``embedMany`` to define embedded documents::

    // in src/Model/Type/ArticlesType.php
    namespace App\Model\Type;

    use Cake\ElasticSearch\Type;

    class ArticlesType extends Type
    {
        public function initialize(): void
        {
            $this->embedOne('User');
            $this->embedMany('Comments', [
                'entityClass' => 'MyComment'
            ]);
        }
    }

The above would create two embedded documents on the ``Article`` document. The
``User`` embed will convert the ``user`` property to instances of
``App\Model\Document\User``. To get the Comments embed to use a class name
that does not match the property name, we can use the ``entityClass`` option to
configure a custom class name.

Once we've setup our embedded documents, the results of ``find()`` and ``get()``
will return objects with the correct embedded document classes::

    $article = $this->Articles->get($id);
    // Instance of App\Model\Document\User
    $article->user;

    // Array of App\Model\Document\Comment instances
    $article->comments;

Getting Type Instances
======================

Like the ORM, the ElasticSearch plugin provides a factory/registry for getting
``Type`` instances::

    use Cake\ElasticSearch\TypeRegistry;

    $articles = TypeRegistry::get('Articles');

Flushing the Registry
---------------------

During test cases you may want to flush the registry. Doing so is often useful
when you are using mock objects, or modifying a type's dependencies::

    TypeRegistry::flush();

Test Fixtures
=============

The ElasticSearch plugin provides seamless test suite integration. Just like
database fixtures, you can create test fixtures for elasticsearch. We could
define a test fixture for our Articles type with the following::

    namespace App\Test\Fixture;

    use Cake\ElasticSearch\TestSuite\TestFixture;

    /**
     * Articles fixture
     */
    class ArticlesFixture extends TestFixture
    {
        /**
         * The table/type for this fixture.
         *
         * @var string
         */
        public $table = 'articles';

        /**
         * The mapping data.
         *
         * @var array
         */
        public $schema = [
            'id' => ['type' => 'integer'],
            'user' => [
                'type' => 'nested',
                'properties' => [
                    'username' => ['type' => 'string'],
                ]
            ]
            'title' => ['type' => 'string'],
            'body' => ['type' => 'string'],
        ];

        public $records = [
            [
                'user' => [
                    'username' => 'billy'
                ],
                'title' => 'First Post',
                'body' => 'Some content'
            ]
        ];
    }

The ``schema`` property uses the `native elasticsearch mapping format
<https://www.elastic.co/guide/en/elasticsearch/reference/1.5/mapping.html>`_.
You can safely omit the type name and top level ``properties`` key. Once your
fixtures are created you can use them in your test cases by including them in
your test's ``fixtures`` properties::

    public $fixtures = ['app.Articles'];
=======
This page has `moved <https://book.cakephp.org/elasticsearch/2.x/en/>`__.
>>>>>>> 7142888c
<|MERGE_RESOLUTION|>--- conflicted
+++ resolved
@@ -1,323 +1,4 @@
 ElasticSearch
 #############
 
-<<<<<<< HEAD
-The ElasticSearch plugin provides an ORM-like abstraction on top of
-`elasticsearch <https://www.elastic.co/products/elasticsearch>`_. The plugin
-provides features that make testing, indexing documents and searching your
-indexes easier.
-
-Installation
-============
-
-To install the ElasticSearch plugin, you can use ``composer``. From your
-application's ROOT directory (where composer.json file is located) run the
-following::
-
-    php composer.phar require cakephp/elastic-search "@stable"
-
-You will need to add the following line to your application's
-**src/Application.php** file::
-
-    $this->addPlugin('Cake/ElasticSearch', ['bootstrap' => true]);
-
-Additionally, you will need to configure the 'elastic' datasource connection in
-your **config/app.php** file. An example configuration would be::
-
-    // in config/app.php
-    'Datasources' => [
-        // other datasources
-        'elastic' => [
-            'className' => 'Cake\ElasticSearch\Datasource\Connection',
-            'driver' => 'Cake\ElasticSearch\Datasource\Connection',
-            'host' => '127.0.0.1',
-            'port' => 9200,
-            'index' => 'my_apps_index',
-        ],
-    ]
-
-Overview
-========
-
-The ElasticSearch plugin makes it easier to interact with an elasticsearch index
-and provides an interface similar to the :doc:`/orm`. To get started you should
-create a ``Type`` object. ``Type`` objects are the "Repository" or table-like
-class in elasticsearch::
-
-    // in src/Model/Type/ArticlesType.php
-    namespace App\Model\Type;
-
-    use Cake\ElasticSearch\Type;
-
-    class ArticlesType extends Type
-    {
-    }
-
-You can then use your type class in your controllers::
-
-    public function beforeFilter(EventInterface $event)
-    {
-        parent::beforeFilter($event);
-        // Load the Type using the 'Elastic' provider.
-        $this->loadModel('Articles', 'Elastic');
-    }
-
-    public function add()
-    {
-        $article = $this->Articles->newEntity();
-        if ($this->request->is('post')) {
-            $article = $this->Articles->patchEntity($article, $this->request->getData());
-            if ($this->Articles->save($article)) {
-                $this->Flash->success('It saved');
-            }
-        }
-        $this->set(compact('article'));
-    }
-
-We would also need to create a basic view for our indexed articles::
-
-    // in templates/Articles/add.php
-    <?= $this->Form->create($article) ?>
-    <?= $this->Form->control('title') ?>
-    <?= $this->Form->control('body') ?>
-    <?= $this->Form->button('Save') ?>
-    <?= $this->Form->end() ?>
-
-You should now be able to submit the form and have a new document added to
-elasticsearch.
-
-Document Objects
-================
-
-Like the ORM, the Elasticsearch ODM uses :doc:`/orm/entities`-like classes. The
-base class you should inherit from is ``Cake\ElasticSearch\Document``. Document
-classes are found in the ``Model\Document`` namespace in your application or
-plugin::
-
-    namespace App\Model\Document;
-
-    use Cake\ElasticSearch\Document;
-
-    class Article extends Document
-    {
-    }
-
-Outside of constructor logic that makes Documents work with data from
-elasticsearch, the interface and functionality provided by ``Document`` are the
-same as those in :doc:`/orm/entities`
-
-Searching Indexed Documents
-===========================
-
-After you've indexed some documents you will want to search through them. The
-ElasticSearch plugin provides a query builder that allows you to build search
-queries::
-
-    $query = $this->Articles->find()
-        ->where([
-            'title' => 'special',
-            'or' => [
-                'tags in' => ['cake', 'php'],
-                'tags not in' => ['c#', 'java']
-            ]
-        ]);
-
-    foreach ($query as $article) {
-        echo $article->title;
-    }
-
-You can use the ``FilterBuilder`` to add filtering conditions::
-
-    $query->where(function ($builder) {
-        return $builder->and(
-            $builder->gt('views', 99),
-            $builder->term('author.name', 'sally')
-        );
-    });
-
-The `FilterBuilder source
-<https://github.com/cakephp/elastic-search/blob/master/src/FilterBuilder.php>`_
-has the complete list of methods with examples for many commonly used methods.
-
-Validating Data & Using Application Rules
-=========================================
-
-Like the ORM, the ElasticSearch plugin lets you validate data when marshalling
-documents. Validating request data, and applying application rules works the
-same as it does with the relational ORM. See the :ref:`validating-request-data`
-and :ref:`application-rules` sections for more information.
-
-.. Need information on nested validators.
-
-Saving New Documents
-====================
-
-When you're ready to index some data into elasticsearch, you'll first need to
-convert your data into a ``Document`` that can be indexed::
-
-    $article = $this->Articles->newEntity($data);
-    if ($this->Articles->save($article)) {
-        // Document was indexed
-    }
-
-When marshalling a document, you can specify which embedded documents you wish
-to marshal using the ``associated`` key::
-
-    $article = $this->Articles->newEntity($data, ['associated' => ['Comments']]);
-
-Saving a document will trigger the following events:
-
-* ``Model.beforeSave`` - Fired before the document is saved. You can prevent the
-  save operation from happening by stopping this event.
-* ``Model.buildRules`` - Fired when the rules checker is built for the first
-  time.
-* ``Model.afterSave`` - Fired after the document is saved.
-
-.. note::
-    There are no events for embedded documents, as the parent document and all
-    of its embedded documents are saved as one operation.
-
-Updating Existing Documents
-===========================
-
-When you need to re-index data, you can patch existing entities and re-save
-them::
-
-    $query = $this->Articles->find()->where(['user.name' => 'jill']);
-    foreach ($query as $doc) {
-        $doc->set($newProperties);
-        $this->Articles->save($doc);
-    }
-
-Deleting Documents
-==================
-
-After retrieving a document you can delete it::
-
-    $doc = $this->Articles->get($id);
-    $this->Articles->delete($doc);
-
-You can also delete documents matching specific conditions::
-
-    $this->Articles->deleteAll(['user.name' => 'bob']);
-
-Embedding Documents
-===================
-
-By defining embedded documents, you can attach entity classes to specific
-property paths in your documents. This allows you to provide custom behavior to
-the documents within a parent document. For example, you may want the comments
-embedded in an article to have specific application specific methods. You can
-use ``embedOne`` and ``embedMany`` to define embedded documents::
-
-    // in src/Model/Type/ArticlesType.php
-    namespace App\Model\Type;
-
-    use Cake\ElasticSearch\Type;
-
-    class ArticlesType extends Type
-    {
-        public function initialize(): void
-        {
-            $this->embedOne('User');
-            $this->embedMany('Comments', [
-                'entityClass' => 'MyComment'
-            ]);
-        }
-    }
-
-The above would create two embedded documents on the ``Article`` document. The
-``User`` embed will convert the ``user`` property to instances of
-``App\Model\Document\User``. To get the Comments embed to use a class name
-that does not match the property name, we can use the ``entityClass`` option to
-configure a custom class name.
-
-Once we've setup our embedded documents, the results of ``find()`` and ``get()``
-will return objects with the correct embedded document classes::
-
-    $article = $this->Articles->get($id);
-    // Instance of App\Model\Document\User
-    $article->user;
-
-    // Array of App\Model\Document\Comment instances
-    $article->comments;
-
-Getting Type Instances
-======================
-
-Like the ORM, the ElasticSearch plugin provides a factory/registry for getting
-``Type`` instances::
-
-    use Cake\ElasticSearch\TypeRegistry;
-
-    $articles = TypeRegistry::get('Articles');
-
-Flushing the Registry
----------------------
-
-During test cases you may want to flush the registry. Doing so is often useful
-when you are using mock objects, or modifying a type's dependencies::
-
-    TypeRegistry::flush();
-
-Test Fixtures
-=============
-
-The ElasticSearch plugin provides seamless test suite integration. Just like
-database fixtures, you can create test fixtures for elasticsearch. We could
-define a test fixture for our Articles type with the following::
-
-    namespace App\Test\Fixture;
-
-    use Cake\ElasticSearch\TestSuite\TestFixture;
-
-    /**
-     * Articles fixture
-     */
-    class ArticlesFixture extends TestFixture
-    {
-        /**
-         * The table/type for this fixture.
-         *
-         * @var string
-         */
-        public $table = 'articles';
-
-        /**
-         * The mapping data.
-         *
-         * @var array
-         */
-        public $schema = [
-            'id' => ['type' => 'integer'],
-            'user' => [
-                'type' => 'nested',
-                'properties' => [
-                    'username' => ['type' => 'string'],
-                ]
-            ]
-            'title' => ['type' => 'string'],
-            'body' => ['type' => 'string'],
-        ];
-
-        public $records = [
-            [
-                'user' => [
-                    'username' => 'billy'
-                ],
-                'title' => 'First Post',
-                'body' => 'Some content'
-            ]
-        ];
-    }
-
-The ``schema`` property uses the `native elasticsearch mapping format
-<https://www.elastic.co/guide/en/elasticsearch/reference/1.5/mapping.html>`_.
-You can safely omit the type name and top level ``properties`` key. Once your
-fixtures are created you can use them in your test cases by including them in
-your test's ``fixtures`` properties::
-
-    public $fixtures = ['app.Articles'];
-=======
-This page has `moved <https://book.cakephp.org/elasticsearch/2.x/en/>`__.
->>>>>>> 7142888c
+This page has `moved <https://book.cakephp.org/elasticsearch/2.x/en/>`__.