--- conflicted
+++ resolved
@@ -1,41 +1,4 @@
 Bake Console
 ############
 
-<<<<<<< HEAD
-CakePHP's bake console is another effort to get you up and running in CakePHP
-– fast. The bake console can create any of CakePHP's basic ingredients: models,
-behaviors, views, helpers, controllers, components, test cases, fixtures and plugins.
-And we aren't just talking skeleton classes: Bake can create a fully functional
-application in just a few minutes. In fact, Bake is a natural step to take once
-an application has been scaffolded.
-
-Installation
-============
-
-Before trying to use or extend bake, make sure it is installed in your
-application. Bake is provided as a plugin that you can install with Composer::
-
-    composer require --dev cakephp/bake:~2.0
-
-The above will install bake as a development dependency. This means that it will
-not be installed when you do production deployments. 
-
-When using the Twig templates make sure you are loading the
-``WyriHaximus/TwigView`` plugin with its bootstrap.  You can also omit it
-completely which then makes Bake plugin load this plugin on demand.
-
-The following sections
-cover bake in more detail:
-
-.. toctree::
-    :maxdepth: 1
-
-    bake/usage
-    bake/development
-
-.. meta::
-    :title lang=en: Bake Console
-    :keywords lang=en: command line interface,development,bake view, bake template syntax,erb tags,asp tags,percent tags
-=======
-This page has `moved <https://book.cakephp.org/bake/1.x/en/index.html>`__.
->>>>>>> 7142888c
+This page has `moved <https://book.cakephp.org/bake/2.x/en/index.html>`__.