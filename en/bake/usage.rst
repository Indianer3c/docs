Code Generation with Bake
#########################

<<<<<<< HEAD
The cake console is run using the PHP CLI (command line interface).
If you have problems running the script, ensure that:

#. You have the PHP CLI installed and that it has the proper modules enabled (eg: MySQL, intl).
#. Users also might have issues if the database host is 'localhost' and should try '127.0.0.1' instead, as localhost can cause issues with PHP CLI.
#. Depending on how your computer is configured, you may have to set execute rights on the cake bash script to call it using ``bin/cake bake``.

Before running bake you should make sure you have at least one database
connection configured. See the section on :ref:`database configuration
<database-configuration>` for more information.

When run with no arguments ``bin/cake bake`` will output a list of available
tasks.

For windows system try with ``bin\cake bake``.

You should see something like:

.. code-block:: bash

    $ bin/cake bake -h

    Bake generates code for your application. Different types of classes can
    be generated with the subcommands listed below. For example run
    bake controller --help to learn more about generating a
    controller.

    Usage:
    cake bake [subcommand] [-h] [-q] [-v]

    Subcommands:

    all             Generate all files.
    behavior        Generate behavior files.
    cell            Generate cell files.
    command         Generate command files.
    component       Generate component files.
    controller      Generate controller files.
    controller all  Generate controller files.
    fixture         Generate fixture files.
    fixture all     Generate fixture files.
    form            Generate form files.
    helper          Generate helper files.
    mailer          Generate mailer files.
    middleware      Generate middleware files.
    model           Generate model files.
    model all       Generate model files.
    plugin          Generate plugin files.
    shell           Generate shell files.
    shell_helper    Generate shell helper files.
    task            Generate task files.
    template        Generate template files.
    template all    Generate template files.
    test            Generate test files.

    To see help on a subcommand use `cake bake [subcommand] --help`

    Options:

    --help, -h     Display this help.
    --quiet, -q    Enable quiet output.
    --verbose, -v  Enable verbose output.

    Older Shell based tasks will not be listed here, but can still be run.

You can get more information on each command using the ``-h`` option. e.g:
``bin/cake controller -h``.

Bake Themes
===========

The theme option is common to all bake commands, and allows changing the bake
template files used when baking. To create your own templates, see the
:ref:`bake theme creation documentation <creating-a-bake-theme>`.

.. meta::
    :title lang=en: Code Generation with Bake
    :keywords lang=en: command line interface,functional application,database,database configuration,bash script,basic ingredients,project,model,path path,code generation,scaffolding,windows users,configuration file,few minutes,config,iew,shell,models,running,mysql
=======
This page has `moved <https://book.cakephp.org/bake/1.x/en/usage.html>`__.
>>>>>>> 7142888c
<|MERGE_RESOLUTION|>--- conflicted
+++ resolved
@@ -1,85 +1,4 @@
 Code Generation with Bake
 #########################
 
-<<<<<<< HEAD
-The cake console is run using the PHP CLI (command line interface).
-If you have problems running the script, ensure that:
-
-#. You have the PHP CLI installed and that it has the proper modules enabled (eg: MySQL, intl).
-#. Users also might have issues if the database host is 'localhost' and should try '127.0.0.1' instead, as localhost can cause issues with PHP CLI.
-#. Depending on how your computer is configured, you may have to set execute rights on the cake bash script to call it using ``bin/cake bake``.
-
-Before running bake you should make sure you have at least one database
-connection configured. See the section on :ref:`database configuration
-<database-configuration>` for more information.
-
-When run with no arguments ``bin/cake bake`` will output a list of available
-tasks.
-
-For windows system try with ``bin\cake bake``.
-
-You should see something like:
-
-.. code-block:: bash
-
-    $ bin/cake bake -h
-
-    Bake generates code for your application. Different types of classes can
-    be generated with the subcommands listed below. For example run
-    bake controller --help to learn more about generating a
-    controller.
-
-    Usage:
-    cake bake [subcommand] [-h] [-q] [-v]
-
-    Subcommands:
-
-    all             Generate all files.
-    behavior        Generate behavior files.
-    cell            Generate cell files.
-    command         Generate command files.
-    component       Generate component files.
-    controller      Generate controller files.
-    controller all  Generate controller files.
-    fixture         Generate fixture files.
-    fixture all     Generate fixture files.
-    form            Generate form files.
-    helper          Generate helper files.
-    mailer          Generate mailer files.
-    middleware      Generate middleware files.
-    model           Generate model files.
-    model all       Generate model files.
-    plugin          Generate plugin files.
-    shell           Generate shell files.
-    shell_helper    Generate shell helper files.
-    task            Generate task files.
-    template        Generate template files.
-    template all    Generate template files.
-    test            Generate test files.
-
-    To see help on a subcommand use `cake bake [subcommand] --help`
-
-    Options:
-
-    --help, -h     Display this help.
-    --quiet, -q    Enable quiet output.
-    --verbose, -v  Enable verbose output.
-
-    Older Shell based tasks will not be listed here, but can still be run.
-
-You can get more information on each command using the ``-h`` option. e.g:
-``bin/cake controller -h``.
-
-Bake Themes
-===========
-
-The theme option is common to all bake commands, and allows changing the bake
-template files used when baking. To create your own templates, see the
-:ref:`bake theme creation documentation <creating-a-bake-theme>`.
-
-.. meta::
-    :title lang=en: Code Generation with Bake
-    :keywords lang=en: command line interface,functional application,database,database configuration,bash script,basic ingredients,project,model,path path,code generation,scaffolding,windows users,configuration file,few minutes,config,iew,shell,models,running,mysql
-=======
-This page has `moved <https://book.cakephp.org/bake/1.x/en/usage.html>`__.
->>>>>>> 7142888c
+This page has `moved <https://book.cakephp.org/bake/2.x/en/usage.html>`__.