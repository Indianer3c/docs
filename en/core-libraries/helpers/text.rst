--- conflicted
+++ resolved
@@ -9,18 +9,7 @@
 highlighting key words in blocks of text, and gracefully
 truncating long stretches of text.
 
-<<<<<<< HEAD
 .. php:method:: autoLinkEmails(string $text, array $options=[])
-=======
-.. versionchanged:: 2.1
-   Several ``TextHelper`` methods have been moved into the :php:class:`String`
-   class to allow easier use outside of the ``View`` layer.
-   Within a view, these methods are accessible via the `TextHelper`
-   class. You can call one as you would call a normal helper method:
-   ``$this->Text->method($args);``.
-
-.. php:method:: autoLinkEmails(string $text, array $options=array())
->>>>>>> b2dd79f6
 
     :param string $text: The text to convert.
     :param array $options: An array of :term:`html attributes` for the generated links.
@@ -62,14 +51,8 @@
     ``autoLinkEmails()`` on the supplied ``$text``. All URLs and emails
     are linked appropriately given the supplied ``$htmlOptions``.
 
-<<<<<<< HEAD
     This method automatically escapes its input. Use the ``escape``
     option to disable this if necessary.
-=======
-    .. versionchanged:: 2.1
-        As of 2.1, this method automatically escapes its input. Use the ``escape``
-        option to disable this if necessary.
->>>>>>> b2dd79f6
 
 .. php:method:: autoParagraph(string $text)
 
