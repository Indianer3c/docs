Helpers
#######

CakePHP features a number of helpers that aid in view creation. They assist in
creating well-formed markup (including forms), aid in formatting text, times and
<<<<<<< HEAD
numbers, and can even integrate with popular javascript libraries. Here is a
summary of the built-in helpers.
=======
numbers, and can even integrate with popular JavaScript libraries. Here is a
summary of the built-in helpers. 
>>>>>>> 439c6ad3

Read :doc:`/views/helpers` to learn more about helpers, their API, and how you
can create and use your own helpers.

.. toctree::
    :maxdepth: 1

    /core-libraries/helpers/cache
    /core-libraries/helpers/form
    /core-libraries/helpers/html
    /core-libraries/helpers/number
    /core-libraries/helpers/paginator
    /core-libraries/helpers/rss
    /core-libraries/helpers/session
    /core-libraries/helpers/text
    /core-libraries/helpers/time<|MERGE_RESOLUTION|>--- conflicted
+++ resolved
@@ -3,13 +3,7 @@
 
 CakePHP features a number of helpers that aid in view creation. They assist in
 creating well-formed markup (including forms), aid in formatting text, times and
-<<<<<<< HEAD
-numbers, and can even integrate with popular javascript libraries. Here is a
-summary of the built-in helpers.
-=======
-numbers, and can even integrate with popular JavaScript libraries. Here is a
-summary of the built-in helpers. 
->>>>>>> 439c6ad3
+numbers. Here is a summary of the built-in helpers. 
 
 Read :doc:`/views/helpers` to learn more about helpers, their API, and how you
 can create and use your own helpers.
