--- conflicted
+++ resolved
@@ -28,17 +28,10 @@
             checked="checked"
     
     plugin syntax
-<<<<<<< HEAD
-        Plugin syntax refers to the dot separated classname indicating classes
-        are part of a plugin.  E.g. ``DebugKit.Toolbar`` The plugin is DebugKit,
-        and the classname is Toolbar.
-
-=======
         Plugin syntax refers to the dot separated class name indicating classes
         are part of a plugin. E.g. ``DebugKit.Toolbar`` The plugin is DebugKit,
         and the class name is Toolbar.
-    
->>>>>>> 439c6ad3
+
     dot notation
         Dot notation defines an array path, by separating nested levels with ``.``
         For example::
