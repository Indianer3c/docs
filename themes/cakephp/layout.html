--- conflicted
+++ resolved
@@ -142,21 +142,6 @@
             </div>
         </div>
 
-<<<<<<< HEAD
-		{# Grey site bar #}
-		<section id="nav-cook" class="hidden-xs hidden-sm">
-			<div class="container-fluid ">
-				<div class="row ">
-					<div class="col-md-12 back-book">
-						<div class="col-md-4 col-md-offset-1 text-center t-cook-nav p0 hidden-sm hidden-xs">
-							<h2>
-								<a href="{{ pathto(master_doc) }}">
-									<span class="glyph_range icon-submenu icon-submenu-cook">B</span>
-									CakePHP {{ version }} Red Velvet <strong>Cookbook</strong>
-								</a>
-							</h2>
-						</div>
-=======
         {# Grey site bar #}
         <section id="nav-cook" class="hidden-xs hidden-sm">
             <div class="container-fluid ">
@@ -166,11 +151,10 @@
                             <h2>
                                 <a href="{{ pathto(master_doc) }}">
                                     <span class="glyph_range icon-submenu icon-submenu-cook">B</span>
-                                    CakePHP 3.3 Red Velvet <strong>Cookbook</strong>
+                                    CakePHP {{ version }} Red Velvet <strong>Cookbook</strong>
                                 </a>
                             </h2>
                         </div>
->>>>>>> 9ba3cabb
 
                         <div class="col-md-4 hidden-sm">
                             <form class="search" action="{{ pathto('search') }}" method="get">
@@ -245,19 +229,19 @@
                             </div>
                         </div>
 
-					</div>
-				</div>
-			</div>
-			{% if 'next' in version %}
-				<p class="edge-warning">
-					This document is for CakePHP's development version, which can be significantly different 
-					from previous releases.
-					<br>You may want to read
-					<a href="http://book.cakephp.org">current stable release doumentation</a> instead.
-				</p>
-			{% endif %}
-		</section>
-	</header>
+                    </div>
+                </div>
+            </div>
+            {% if 'next' in version %}
+                <p class="edge-warning">
+                    This document is for CakePHP's development version, which can be significantly different 
+                    from previous releases.
+                    <br>You may want to read
+                    <a href="http://book.cakephp.org">current stable release doumentation</a> instead.
+                </p>
+            {% endif %}
+        </section>
+    </header>
 
     {# Responsive grey bar navigation. This is outside of header so it scrolls with the page. #}
     <section class="nav-btn visible-sm visible-xs">
@@ -295,7 +279,6 @@
 
     {%- if pagename != 'search' -%}
     <div id="improve-slideout">
-        <i class="fa fa-pencil icon-improve"></i>
         <a href="https://github.com/cakephp/docs/edit/{{ branch }}/{{ language }}/{{ pagename }}.rst" target="_blank">
             <div id="improve-slideout-inner"><h6>Improve This Doc <i class="fa fa-github git-improve"></i></h6></div>
         </a>
