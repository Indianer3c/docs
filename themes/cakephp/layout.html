--- conflicted
+++ resolved
@@ -41,11 +41,8 @@
 			<ul class="second-level">
 				<li class="cake-version"><a href="http://api.cakephp.org">API</a>
 					<ul class="third-level">
-<<<<<<< HEAD
 						<li><a href="http://api.cakephp.org/3.0">3.0</a>&nbsp;|</li>
-=======
 						<li><a href="http://api.cakephp.org/2.5">2.5</a>&nbsp;|</li>
->>>>>>> 29cd1bc8
 						<li><a href="http://api.cakephp.org/2.4">2.4</a>&nbsp;|</li>
 						<li><a href="http://api.cakephp.org/2.3">2.3</a>&nbsp;|</li>
 						<li><a href="http://api.cakephp.org/1.3">1.3</a>&nbsp;|</li>
@@ -135,11 +132,8 @@
 			<div class="versions dropdown">
 				<a href="#">3.x Book</a>
 				<ul>
-<<<<<<< HEAD
-					<a href="http://book.cakephp.org/2.0/{{ language }}">2.x Book</a>
-=======
-					<li><a href="http://book.cakephp.org/3.0/en">3.0 Book</a></li>
->>>>>>> 29cd1bc8
+					<a href="http://book.cakephp.org/3.0/{{ language }}">3.0 Book</a>
+					<li><a href="http://book.cakephp.org/2.0/{{ language }}">2.x Book</a></li>
 					<li><a href="http://book.cakephp.org/1.3/{{ language }}/">1.3 Book</a></li>
 					<li><a href="http://book.cakephp.org/1.2/{{ language }}/">1.2 Book</a></li>
 					<li><a href="http://book.cakephp.org/1.1/en">1.1 Book</a></li>
@@ -221,11 +215,7 @@
 		<div class="columns six offset-by-three contribute">
 			<strong>Found an issue?</strong>
 			Submit a correction on <a href="https://github.com/cakephp/docs">GitHub</a><br />
-<<<<<<< HEAD
 			<a href="http://book.cakephp.org/3.0/en/contributing/documentation.html">[ documentation on how to contribute ]</a>
-=======
-			<a href="http://book.cakephp.org/2.0/en/contributing/documentation.html">[ documentation on how to contribute ]</a>
->>>>>>> 29cd1bc8
 		</div>
 	</div>
 	
