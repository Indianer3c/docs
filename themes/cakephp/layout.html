{%- macro script(script_files) %}
    {%- for scriptfile in script_files %}
    <script type="text/javascript" src="{{ pathto(scriptfile, 1) }}"></script>
    {%- endfor %}
{%- endmacro %}

{%- macro css(css_files) %}
    {%- for cssfile in css_files %}
    <link rel="stylesheet" href="{{ pathto(cssfile, 1) }}" type="text/css" />
    {%- endfor %}
{%- endmacro %}

{# The files that make these builds are defined in Makefile #}
{%- set css_files = ['_static/css/app.css'] -%}
{%- set script_files = ['_static/app.js'] -%}

<!DOCTYPE html>
<html xmlns="http://www.w3.org/1999/xhtml">
  <head>
    <meta http-equiv="Content-Type" content="text/html; charset={{ encoding }}" />
    {{ metatags }}
    <title>{{ title|striptags|e }}{{ titlesuffix }}</title>
    <link href="{{ pathto('_static/favicon.png', 1) }}" type="image/png" rel="icon" />

    {{ css(css_files) }}
    {{ script(script_files) }}

    {% for lang in languages %}
        {%- if lang != language -%}
            {%- if has_lang(lang, pagename) -%}
            <link rel="alternate" hreflang="{{ lang }}" href="{{ lang_link(lang, pagename) }}" />
            {%- endif -%}
        {%- endif -%}
    {% endfor %}

    <link rel="search" type="application/opensearchdescription+xml" title="Search within {{ docstitle }}" href="{{ pathto('_static/opensearchdescription-book-3-x.xml', 1) }}">
    <meta name="viewport" content="width=device-width, initial-scale=1.0" />

{%- block linktags %}
    {%- if hasdoc('about') %}
    <link rel="author" title="{{ _('About these documents') }}" href="{{ pathto('about') }}" />
    {%- endif %}
    {%- if hasdoc('genindex') %}
    <link rel="index" title="{{ _('Index') }}" href="{{ pathto('genindex') }}" />
    {%- endif %}
    {%- if hasdoc('search') %}
    <link rel="search" title="{{ _('Search') }}" href="{{ pathto('search') }}" />
    {%- endif %}
    {%- if hasdoc('copyright') %}
    <link rel="copyright" title="{{ _('Copyright') }}" href="{{ pathto('copyright') }}" />
    {%- endif %}
    <link rel="top" title="{{ docstitle|e }}" href="{{ pathto('index') }}" />
    {%- if parents %}
    <link rel="up" title="{{ parents[-1].title|striptags|e }}" href="{{ parents[-1].link|e }}" />
    {%- endif %}
    {%- if next %}
    <link rel="next" title="{{ next.title|striptags|e }}" href="{{ next.link|e }}" />
    {%- endif %}
    {%- if prev %}
    <link rel="prev" title="{{ prev.title|striptags|e }}" href="{{ prev.link|e }}" />
    {%- endif %}
{%- endblock %}

    <script type="text/javascript">
    window.lang = "{{ language }}";
    </script>
  </head>
  <body>

{%- block header %}
{# Outer wrapper for pushing the footer to the bottom #}
<div id="container">
<<<<<<< HEAD
	{# Red Mega Menu #}
	<header class="nav-down">
		<div class="container-fluid hidden-xs hidden-sm">
			<div class="row">
				<div class="col-sm-3 col-md-3">
					<a class="logo-cake" href="http://cakephp.org">
						<img src="{{ pathto('_static/logo-cake.png', 1) }}" alt="CakePHP" />
					</a>
				</div>

				<div class="col-sm-9 col-md-9">
					<nav class="navbar-right">
						<ul class="menu">
							<li class="first">
								<a href="#"><i class="fa fa-menu fa-chevron-down"></i>Documentation</a>
								<ul class="submenu">
									{% include 'menu/documentation.html' %}
								</ul>
							</li>

							<li><a href="http://cakephp.org/business-solutions">Business Solutions</a></li>
							<li><a href="http://cakephp.org/showcase">Showcase</a></li>

							<li>
								<a href="#"><i class="fa fa-menu fa-chevron-down"></i>Community</a>
								<div class="megamenu full">
									<div class="row">
										<div class="col-6 pl30">
											<ul class="megamenu-list">
												{% include 'menu/community.html' %}
											</ul>
										</div>
										<div class="col-6 pl30">
											<ul class="megamenu-list">
												{% include 'menu/help.html' %}
											</ul>
										</div>
									</div>
								</div>
							</li>
						</ul>
					</nav>
				</div>
			</div>
		</div>

		{# Mobile responsive header #}
		<div class="container-fluid hidden-md hidden-lg">
			<div class="row">
				<div class="col-sm-6 col-xs-6">
					<a class="logo-cake" href="http://cakephp.org">
						<img src="{{ pathto('_static/logo-cake.png', 1) }}" alt="CakePHP" />
					</a>
				</div>

				<div class="col-sm-6 col-xs-6">
					<div class="navbar-right">
						<button id="btn-menu" class="btn-menu" data-toggle="modal" data-target="#modal">
							<i class="fa fa-bars toggle-modal"></i>
						</button>
					</div>
					<div id="wrap">
						<form class="search" action="{{ pathto('search') }}" method="get">
							<input name="q" type="search" placeholder="What are you looking for?">
							<input id="search_submit" value="{{ _('Search') }}" type="submit">
						</form>
					</div>
				</div>
			</div>
		</div>

		{# Grey site bar #}
		<section id="nav-cook" class="hidden-xs hidden-sm">
			<div class="container-fluid ">
				<div class="row ">
					<div class="col-md-12 back-book">
						<div class="col-md-4 col-md-offset-1 text-center t-cook-nav p0 hidden-sm hidden-xs">
							<h2>
								<a href="{{ pathto(master_doc) }}">
									<span class="glyph_range icon-submenu icon-submenu-cook">B</span>
									CakePHP {{ version }} Red Velvet <strong>Cookbook</strong>
								</a>
							</h2>
						</div>

						<div class="col-md-4 hidden-sm">
							<form class="search" action="{{ pathto('search') }}" method="get">
								<input type="hidden" name="check_keywords" value="yes" />
								<input type="hidden" name="area" value="default" />

								<div class="col-md-10 p0">
									<input class="form-control form-cook" autocomplete="off" type="search" name="q" size="18" placeholder='Cookbook Search' />
								</div>
								<div class="col-md-2 p0 search-cook">
									<button type="submit">
										<span class="glyph_range icon-submenu icon-submenu-cook">A</span>
									</button>
								</div>
							</form>
						</div>

						{# Language and version pickers #}
						<div class="col-md-3">
							<div class="col-md-6 p0">
								<div class="col-md-7 t-language p0">
									<h6>Language:</h6>
								</div>
								<div class="col-md-5 p0">
									<ul class="nav navbar-nav">
										<li class="dropdown">
											{% for lang in languages %}
												{%- if lang == language -%}
												<a class="dropdown-toggle" data-hover="dropdown" data-toggle="dropdown"
													role="button" aria-haspopup="true" aria-expanded="false" href="#">
														{{ lang }}
														<i class="fa fa-menu-en fa-chevron-down"></i>
													</a>
												{%- endif -%}
											{% endfor %}
											<ul class="dropdown-menu">
											{% for lang in languages %}
												<li>
													{%- if lang == language -%}
													{# Do nothing, we print the active one above #}
													{%- elif has_lang(lang, pagename) -%}
													<a href="{{ lang_link(lang, pagename) }}">{{ lang }}</a>
													{%- else -%}
													<span class="disabled">{{ lang }}</span>
													{%- endif -%}
												</li>
											{% endfor %}
											</ul>
										</li>
									</ul>
								</div>
							</div>

							<div class="col-md-6 p0">
								<div class="col-md-7 t-language p0">
									<h6>Version:</h6>
								</div>
								<div class="col-md-5 p0">
									<ul class="nav navbar-nav">
										<li class="dropdown">
											<a href="#" class="dropdown-toggle" data-hover="dropdown" data-toggle="dropdown" role="button" aria-haspopup="true" aria-expanded="false">3.x <i class="fa fa-menu-en fa-chevron-down"></i></a>
											<ul class="dropdown-menu">
												<li><a href="http://book.cakephp.org/3.0/{{ language }}">3.x Book</a></li>
												<li><a href="http://book.cakephp.org/2.0/{{ language }}">2.x Book</a></li>
												<li><a href="http://book.cakephp.org/1.3/{{ language }}/">1.3 Book</a></li>
												<li><a href="http://book.cakephp.org/1.2/{{ language }}/">1.2 Book</a></li>
												<li><a href="http://book.cakephp.org/1.1/en">1.1 Book</a></li>
											</ul>
										</li>
									</ul>
								</div>
							</div>
						</div>

					</div>
				</div>
			</div>
			{% if 'next' in version %}
				<p class="edge-warning">
					This document is for CakePHP's development version, which can be significantly different 
					from previous releases.
					<br>You may want to read
					<a href="http://book.cakephp.org">current stable release doumentation</a> instead.
				</p>
			{% endif %}
		</section>
	</header>

	{# Responsive grey bar navigation. This is outside of header so it scrolls with the page. #}
	<section class="nav-btn visible-sm visible-xs">
		<div class="container">
			<div class="row">
				<div class="col-sm-6 col-xs-6 text-center">
					<button id="btn-nav" class="btn btn-b btn-nav" data-toggle="modal" data-target="#modal"><strong>Nav</strong></button>
				</div>

				<div class="col-sm-6 col-xs-6 text-center">
					<button id="btn-toc" class="btn btn-b btn-nav" data-toggle="modal" data-target="#modal"><strong>Table of Contents</strong></button>
				</div>
			</div>
		</div>
	</section>

	{# modal used in mobile responsive views #}
	<div id="modal" class="modal fade" tabindex="-1" role="dialog" aria-labelledby="modal-header">
		<div class="modal-dialog" role="document">
			<div class="modal-content">
				<div class="modal-header">
					<button type="button" class="close" data-dismiss="modal" aria-label="Close">
						<span aria-hidden="true">&times;</span>
					</button>
					<h4 class="modal-title-cookbook" id="modal-header">{# header text injected via js #}</h4>
				</div>
				<div class="modal-body">{# body is injected via js #}</div>
			</div>
		</div>
	</div>
=======
    {# Red Mega Menu #}
    <header class="nav-down">
        <div class="container-fluid hidden-xs hidden-sm">
            <div class="row">
                <div class="col-sm-3 col-md-3">
                    <a class="logo-cake" href="https://cakephp.org">
                        <img src="{{ pathto('_static/logo-cake.png', 1) }}" alt="CakePHP" />
                    </a>
                </div>

                <div class="col-sm-9 col-md-9">
                    <nav class="navbar-right">
                        <ul class="menu">
                            <li class="first">
                                <a href="#"><i class="fa fa-menu fa-chevron-down"></i>Documentation</a>
                                <ul class="submenu">
                                    {% include 'menu/documentation.html' %}
                                </ul>
                            </li>

                            <li><a href="https://cakephp.org/business-solutions">Business Solutions</a></li>
                            <li><a href="https://cakephp.org/showcase">Showcase</a></li>

                            <li>
                                <a href="#"><i class="fa fa-menu fa-chevron-down"></i>Community</a>
                                <div class="megamenu full">
                                    <div class="row">
                                        <div class="col-6 pl30">
                                            <ul class="megamenu-list">
                                                {% include 'menu/community.html' %}
                                            </ul>
                                        </div>
                                        <div class="col-6 pl30">
                                            <ul class="megamenu-list">
                                                {% include 'menu/help.html' %}
                                            </ul>
                                        </div>
                                    </div>
                                </div>
                            </li>
                        </ul>
                    </nav>
                </div>
            </div>
        </div>

        {# Mobile responsive header #}
        <div class="container-fluid hidden-md hidden-lg">
            <div class="row">
                <div class="col-sm-6 col-xs-6">
                    <a class="logo-cake" href="https://cakephp.org">
                        <img src="{{ pathto('_static/logo-cake.png', 1) }}" alt="CakePHP" />
                    </a>
                </div>

                <div class="col-sm-6 col-xs-6">
                    <div class="navbar-right">
                        <button id="btn-menu" class="btn-menu" data-toggle="modal" data-target="#modal">
                            <i class="fa fa-bars toggle-modal"></i>
                        </button>
                    </div>
                    <div id="wrap">
                        <form class="search" action="{{ pathto('search') }}" method="get">
                            <input name="q" type="search" placeholder="What are you looking for?">
                            <input id="search_submit" value="{{ _('Search') }}" type="submit">
                        </form>
                    </div>
                </div>
            </div>
        </div>

        {# Grey site bar #}
        <section id="nav-cook" class="hidden-xs hidden-sm">
            <div class="container-fluid ">
                <div class="row ">
                    <div class="col-md-12 back-book">
                        <div class="col-md-4 col-md-offset-1 text-center t-cook-nav p0 hidden-sm hidden-xs">
                            <h2>
                                <a href="{{ pathto(master_doc) }}">
                                    <span class="glyph_range icon-submenu icon-submenu-cook">B</span>
                                    CakePHP 3.3 Red Velvet <strong>Cookbook</strong>
                                </a>
                            </h2>
                        </div>

                        <div class="col-md-4 hidden-sm">
                            <form class="search" action="{{ pathto('search') }}" method="get">
                                <input type="hidden" name="check_keywords" value="yes" />
                                <input type="hidden" name="area" value="default" />

                                <div class="col-md-10 p0">
                                    <input class="form-control form-cook" autocomplete="off" type="search" name="q" size="18" placeholder='Cookbook Search' />
                                </div>
                                <div class="col-md-2 p0 search-cook">
                                    <button type="submit">
                                        <span class="glyph_range icon-submenu icon-submenu-cook">A</span>
                                    </button>
                                </div>
                            </form>
                        </div>

                        {# Language and version pickers #}
                        <div class="col-md-3">
                            <div class="col-md-6 p0">
                                <div class="col-md-7 t-language p0">
                                    <h6>Language:</h6>
                                </div>
                                <div class="col-md-5 p0">
                                    <ul class="nav navbar-nav">
                                        <li class="dropdown">
                                            {% for lang in languages %}
                                                {%- if lang == language -%}
                                                <a class="dropdown-toggle" data-hover="dropdown" data-toggle="dropdown"
                                                    role="button" aria-haspopup="true" aria-expanded="false" href="#">
                                                        {{ lang }}
                                                        <i class="fa fa-menu-en fa-chevron-down"></i>
                                                    </a>
                                                {%- endif -%}
                                            {% endfor %}
                                            <ul class="dropdown-menu">
                                            {% for lang in languages %}
                                                <li>
                                                    {%- if lang == language -%}
                                                    {# Do nothing, we print the active one above #}
                                                    {%- elif has_lang(lang, pagename) -%}
                                                    <a href="{{ lang_link(lang, pagename) }}">{{ lang }}</a>
                                                    {%- else -%}
                                                    <span class="disabled">{{ lang }}</span>
                                                    {%- endif -%}
                                                </li>
                                            {% endfor %}
                                            </ul>
                                        </li>
                                    </ul>
                                </div>
                            </div>

                            <div class="col-md-6 p0">
                                <div class="col-md-7 t-language p0">
                                    <h6>Version:</h6>
                                </div>
                                <div class="col-md-5 p0">
                                    <ul class="nav navbar-nav">
                                        <li class="dropdown">
                                            <a href="#" class="dropdown-toggle" data-hover="dropdown" data-toggle="dropdown" role="button" aria-haspopup="true" aria-expanded="false">3.x <i class="fa fa-menu-en fa-chevron-down"></i></a>
                                            <ul class="dropdown-menu">
                                                <li><a href="https://book.cakephp.org/3.0/{{ language }}">3.x Book</a></li>
                                                <li><a href="https://book.cakephp.org/2.0/{{ language }}">2.x Book</a></li>
                                                <li><a href="https://book.cakephp.org/1.3/{{ language }}/">1.3 Book</a></li>
                                                <li><a href="https://book.cakephp.org/1.2/{{ language }}/">1.2 Book</a></li>
                                                <li><a href="https://book.cakephp.org/1.1/en">1.1 Book</a></li>
                                            </ul>
                                        </li>
                                    </ul>
                                </div>
                            </div>
                        </div>

                    </div>
                </div>
            </div>
        </section>
    </header>

    {# Responsive grey bar navigation. This is outside of header so it scrolls with the page. #}
    <section class="nav-btn visible-sm visible-xs">
        <div class="container">
            <div class="row">
                <div class="col-sm-6 col-xs-6 text-center">
                    <button id="btn-nav" class="btn btn-b btn-nav" data-toggle="modal" data-target="#modal"><strong>Nav</strong></button>
                </div>

                <div class="col-sm-6 col-xs-6 text-center">
                    <button id="btn-toc" class="btn btn-b btn-nav" data-toggle="modal" data-target="#modal"><strong>Table of Contents</strong></button>
                </div>
            </div>
        </div>
    </section>

    {# modal used in mobile responsive views #}
    <div id="modal" class="modal fade" tabindex="-1" role="dialog" aria-labelledby="modal-header">
        <div class="modal-dialog" role="document">
            <div class="modal-content">
                <div class="modal-header">
                    <button type="button" class="close" data-dismiss="modal" aria-label="Close">
                        <span aria-hidden="true">&times;</span>
                    </button>
                    <h4 class="modal-title-cookbook" id="modal-header">{# header text injected via js #}</h4>
                </div>
                <div class="modal-body">{# body is injected via js #}</div>
            </div>
        </div>
    </div>
>>>>>>> 608bbcb7
{% endblock -%}

{%- block content %}
<div class="container page-container {% if 'next' in version %}is-next{% endif %}">

    {%- if pagename != 'search' -%}
    <div id="improve-slideout">
        <i class="fa fa-pencil icon-improve"></i>
        <a href="https://github.com/cakephp/docs/edit/{{ branch }}/{{ language }}/{{ pagename }}.rst" target="_blank">
            <div id="improve-slideout-inner"><h6>Improve This Doc <i class="fa fa-github git-improve"></i></h6></div>
        </a>
    </div>
    {%- endif -%}
    <a id="back-to-contents" href="#page-contents"><i class="fa fa-arrow-circle-up icon-improve" title="Back to Contents"></i></a>

    {# Document body #}
    <div class="row">
        <div class="col-sm-12 col-md-9 col-md-push-3 space-left push-off">
            {%- if pagename != 'search' and pagename not in ('contents', 'index', '404') -%}
            <div class="page-contents col-sm-5">
                <h3>{{ _('Page Contents') }}</h3>
                {{ toc }}
            </div>
            {%- endif -%}

            <div class="document-body">
            {% block body %} {% endblock %}
            </div>
        </div>

        {# TOC sidebar #}
        <div class="col-md-3 col-md-pull-9 pull-off hidden-xs hidden-sm" lang="{{ language }}">
            {%- for sidebartemplate in sidebars %}
            <aside class="sidebar">
                <div class="mb30 row">
                    {%- include sidebartemplate %}
                </div>
            </aside>
            {%- endfor %}
        </div>
    </div>
</div>
{% endblock -%}

{%- block footer %}
<section id="socials" class="back-3">
    <div class="container-fluid">
        <div class="row">
            <div class="col-xs-12 col-sm-12 col-md-5  social text-center">
                <div class="col-sm-3 col-xs-3">
                    <div id="fb-root"></div>
                        <script>(function(d, s, id) {
                          var js, fjs = d.getElementsByTagName(s)[0];
                          if (d.getElementById(id)) return;
                          js = d.createElement(s); js.id = id;
                          js.src = "//connect.facebook.net/en_US/sdk.js#xfbml=1&version=v2.5";
                          fjs.parentNode.insertBefore(js, fjs);
                        }(document, 'script', 'facebook-jssdk'));
                        </script>
                        <div id="fb-root-face" class="fb-like" data-href="https://www.facebook.com/CakePHP/" data-layout="button_count" data-action="like" data-show-faces="true" data-share="false"></div>
                </div>

                <div class="col-sm-3 col-xs-3">
                    <iframe src="https://ghbtns.com/github-btn.html?user=cakephp&amp;repo=cakephp&amp;type=star&amp;count=true&amp;size=small" frameborder="0" scrolling="0" width="120px" height="30px"></iframe>
                </div>

                <div class="col-sm-3 col-xs-3">
                    <iframe src="https://ghbtns.com/github-btn.html?user=cakephp&amp;repo=cakephp&amp;type=fork&amp;count=true&amp;size=small" frameborder="0" scrolling="0" width="120px" height="30px"></iframe>
                </div>

                <div class="col-sm-3 col-xs-3">
                    <a href="https://twitter.com/CakePHP" class="twitter-follow-button" data-show-count="false" data-show-screen-name="false">Follow @CakePHP</a>
                    <script>!function(d,s,id){var js,fjs=d.getElementsByTagName(s)[0],p=/^http:/.test(d.location)?'http':'https';if(!d.getElementById(id)){js=d.createElement(s);js.id=id;js.src=p+'://platform.twitter.com/widgets.js';fjs.parentNode.insertBefore(js,fjs);}}(document, 'script', 'twitter-wjs');</script>
                </div>
            </div>

            <div class="col-xs-12 col-sm-12 col-md-7 social-footer text-center ">
                <a href="https://twitter.com/cakephp" data-toggle="tooltip" title="Twitter"><i class="fa icon-social fa-twitter"></i>
                <a href="https://www.facebook.com/groups/cake.community" data-toggle="tooltip" title="Facebook"><i class="fa icon-social fa-facebook"></i></a>
                <a href="https://goo.gl/mSC0s" data-toggle="tooltip" title="Google Plus"><i class="fa icon-social  fa-google-plus"></i></a>
                <a href="https://www.youtube.com/user/CakePHP" data-toggle="tooltip" title="Youtube"><i class="fa icon-social fa-youtube-play"></i></a>
                <a href="https://github.com/cakephp" data-toggle="tooltip" title="Github"><i class="fa icon-social fa-git"></i></a>
                <a href="https://cakesf.herokuapp.com/" target="_blank" title="Slack" data-toggle="tooltip"><i class="fa fa-slack icon-social"></i></a>
                <a href="https://stackoverflow.com/tags/cakephp" data-toggle="tooltip" title="Stack Overflow"><i class="fa icon-social fa-stack-overflow"></i></a>
                <a href="https://webchat.freenode.net/?channels=cakephp" data-toggle="tooltip" title="IRC" class="icon-irc">#IRC</a>
            </div>
        </div>
    </div>
</section>

<footer id="footer" class="footer-wrapper">
    <div class="container">

        <div class="row col-p30">
            <div class="col-sm-12 col-md-3">
                <div class="footer-widget t-footer">
                    <div class="col-md-12">
                        <a href="https://www.openhub.net/p/cakephp">
                            <img src="{{ pathto('_static/open-hub.png', 1) }}">
                        </a>
                        <div class="mt10">
                            <a href="https://www.rackspace.com/">
                                <img src="{{ pathto('_static/rackspace.png', 1) }}">
                            </a>
                        </div>
                    </div>
                </div>
            </div>

            <div class="col-sm-12 col-md-9">
                <div class="col-md-3 col-sm-6 business-solution">
                    <ul class="footer-menu">
                        {% include 'menu/business-solutions.html' %}
                    </ul>
                </div>

                <div class="col-md-3 col-sm-6">
                    <ul class="footer-menu">
                        {% include 'menu/footer-documentation.html' %}
                    </ul>
                </div>

                <div class="col-md-3 col-sm-6">
                    <ul class="footer-menu">
                        {% include 'menu/community.html' %}
                    </ul>
                </div>

                <div class="col-md-3 col-sm-6">
                    <ul class="footer-menu">
                        {% include 'menu/help.html' %}
                    </ul>
                </div>
            </div>
        </div>

        <div class="row">
            <div class="col-md-12 text-center mt30">
                <p class="copyright">
                    {%- if show_copyright %}
                        {%- if hasdoc('copyright') %}
                            {% trans path=pathto('copyright'), copyright=copyright|e %}&copy; <a href="{{ path }}">Copyright</a> {{ copyright }}.{% endtrans %}
                        {%- else %}
                            {% trans copyright=copyright|e %}&copy; Copyright {{ copyright }}.{% endtrans %}
                        {%- endif %}
                    {%- endif %}
                    {%- if last_updated %}
                        {% trans last_updated=last_updated|e %}Last updated on {{ last_updated }}.{% endtrans %}
                    {%- endif %}
                    {%- if show_sphinx %}
                        {% trans sphinx_version=sphinx_version|e %}Created using <a href="http://sphinx.pocoo.org/">Sphinx</a> {{ sphinx_version }}.{% endtrans %}
                    {%- endif %}
                </p>
            </div>
        </div>
    </div>
</footer>

<div id="inline-search-results"></div>

{# End of div[id=wrapper] #}
</div>

<script type="text/javascript">
    var _gaq = _gaq || [];
    _gaq.push(['_setAccount', 'UA-743287-3']);
    _gaq.push(['_trackPageview']);
    (function() {
        var ga = document.createElement('script'); ga.type = 'text/javascript'; ga.async = true;
        ga.src = ('https:' == document.location.protocol ? 'https://ssl' : 'http://www') + '.google-analytics.com/ga.js';
        var s = document.getElementsByTagName('script')[0]; s.parentNode.insertBefore(ga, s);
    })();
</script>
{%- endblock %}
  </body>
</html><|MERGE_RESOLUTION|>--- conflicted
+++ resolved
@@ -70,209 +70,6 @@
 {%- block header %}
 {# Outer wrapper for pushing the footer to the bottom #}
 <div id="container">
-<<<<<<< HEAD
-	{# Red Mega Menu #}
-	<header class="nav-down">
-		<div class="container-fluid hidden-xs hidden-sm">
-			<div class="row">
-				<div class="col-sm-3 col-md-3">
-					<a class="logo-cake" href="http://cakephp.org">
-						<img src="{{ pathto('_static/logo-cake.png', 1) }}" alt="CakePHP" />
-					</a>
-				</div>
-
-				<div class="col-sm-9 col-md-9">
-					<nav class="navbar-right">
-						<ul class="menu">
-							<li class="first">
-								<a href="#"><i class="fa fa-menu fa-chevron-down"></i>Documentation</a>
-								<ul class="submenu">
-									{% include 'menu/documentation.html' %}
-								</ul>
-							</li>
-
-							<li><a href="http://cakephp.org/business-solutions">Business Solutions</a></li>
-							<li><a href="http://cakephp.org/showcase">Showcase</a></li>
-
-							<li>
-								<a href="#"><i class="fa fa-menu fa-chevron-down"></i>Community</a>
-								<div class="megamenu full">
-									<div class="row">
-										<div class="col-6 pl30">
-											<ul class="megamenu-list">
-												{% include 'menu/community.html' %}
-											</ul>
-										</div>
-										<div class="col-6 pl30">
-											<ul class="megamenu-list">
-												{% include 'menu/help.html' %}
-											</ul>
-										</div>
-									</div>
-								</div>
-							</li>
-						</ul>
-					</nav>
-				</div>
-			</div>
-		</div>
-
-		{# Mobile responsive header #}
-		<div class="container-fluid hidden-md hidden-lg">
-			<div class="row">
-				<div class="col-sm-6 col-xs-6">
-					<a class="logo-cake" href="http://cakephp.org">
-						<img src="{{ pathto('_static/logo-cake.png', 1) }}" alt="CakePHP" />
-					</a>
-				</div>
-
-				<div class="col-sm-6 col-xs-6">
-					<div class="navbar-right">
-						<button id="btn-menu" class="btn-menu" data-toggle="modal" data-target="#modal">
-							<i class="fa fa-bars toggle-modal"></i>
-						</button>
-					</div>
-					<div id="wrap">
-						<form class="search" action="{{ pathto('search') }}" method="get">
-							<input name="q" type="search" placeholder="What are you looking for?">
-							<input id="search_submit" value="{{ _('Search') }}" type="submit">
-						</form>
-					</div>
-				</div>
-			</div>
-		</div>
-
-		{# Grey site bar #}
-		<section id="nav-cook" class="hidden-xs hidden-sm">
-			<div class="container-fluid ">
-				<div class="row ">
-					<div class="col-md-12 back-book">
-						<div class="col-md-4 col-md-offset-1 text-center t-cook-nav p0 hidden-sm hidden-xs">
-							<h2>
-								<a href="{{ pathto(master_doc) }}">
-									<span class="glyph_range icon-submenu icon-submenu-cook">B</span>
-									CakePHP {{ version }} Red Velvet <strong>Cookbook</strong>
-								</a>
-							</h2>
-						</div>
-
-						<div class="col-md-4 hidden-sm">
-							<form class="search" action="{{ pathto('search') }}" method="get">
-								<input type="hidden" name="check_keywords" value="yes" />
-								<input type="hidden" name="area" value="default" />
-
-								<div class="col-md-10 p0">
-									<input class="form-control form-cook" autocomplete="off" type="search" name="q" size="18" placeholder='Cookbook Search' />
-								</div>
-								<div class="col-md-2 p0 search-cook">
-									<button type="submit">
-										<span class="glyph_range icon-submenu icon-submenu-cook">A</span>
-									</button>
-								</div>
-							</form>
-						</div>
-
-						{# Language and version pickers #}
-						<div class="col-md-3">
-							<div class="col-md-6 p0">
-								<div class="col-md-7 t-language p0">
-									<h6>Language:</h6>
-								</div>
-								<div class="col-md-5 p0">
-									<ul class="nav navbar-nav">
-										<li class="dropdown">
-											{% for lang in languages %}
-												{%- if lang == language -%}
-												<a class="dropdown-toggle" data-hover="dropdown" data-toggle="dropdown"
-													role="button" aria-haspopup="true" aria-expanded="false" href="#">
-														{{ lang }}
-														<i class="fa fa-menu-en fa-chevron-down"></i>
-													</a>
-												{%- endif -%}
-											{% endfor %}
-											<ul class="dropdown-menu">
-											{% for lang in languages %}
-												<li>
-													{%- if lang == language -%}
-													{# Do nothing, we print the active one above #}
-													{%- elif has_lang(lang, pagename) -%}
-													<a href="{{ lang_link(lang, pagename) }}">{{ lang }}</a>
-													{%- else -%}
-													<span class="disabled">{{ lang }}</span>
-													{%- endif -%}
-												</li>
-											{% endfor %}
-											</ul>
-										</li>
-									</ul>
-								</div>
-							</div>
-
-							<div class="col-md-6 p0">
-								<div class="col-md-7 t-language p0">
-									<h6>Version:</h6>
-								</div>
-								<div class="col-md-5 p0">
-									<ul class="nav navbar-nav">
-										<li class="dropdown">
-											<a href="#" class="dropdown-toggle" data-hover="dropdown" data-toggle="dropdown" role="button" aria-haspopup="true" aria-expanded="false">3.x <i class="fa fa-menu-en fa-chevron-down"></i></a>
-											<ul class="dropdown-menu">
-												<li><a href="http://book.cakephp.org/3.0/{{ language }}">3.x Book</a></li>
-												<li><a href="http://book.cakephp.org/2.0/{{ language }}">2.x Book</a></li>
-												<li><a href="http://book.cakephp.org/1.3/{{ language }}/">1.3 Book</a></li>
-												<li><a href="http://book.cakephp.org/1.2/{{ language }}/">1.2 Book</a></li>
-												<li><a href="http://book.cakephp.org/1.1/en">1.1 Book</a></li>
-											</ul>
-										</li>
-									</ul>
-								</div>
-							</div>
-						</div>
-
-					</div>
-				</div>
-			</div>
-			{% if 'next' in version %}
-				<p class="edge-warning">
-					This document is for CakePHP's development version, which can be significantly different 
-					from previous releases.
-					<br>You may want to read
-					<a href="http://book.cakephp.org">current stable release doumentation</a> instead.
-				</p>
-			{% endif %}
-		</section>
-	</header>
-
-	{# Responsive grey bar navigation. This is outside of header so it scrolls with the page. #}
-	<section class="nav-btn visible-sm visible-xs">
-		<div class="container">
-			<div class="row">
-				<div class="col-sm-6 col-xs-6 text-center">
-					<button id="btn-nav" class="btn btn-b btn-nav" data-toggle="modal" data-target="#modal"><strong>Nav</strong></button>
-				</div>
-
-				<div class="col-sm-6 col-xs-6 text-center">
-					<button id="btn-toc" class="btn btn-b btn-nav" data-toggle="modal" data-target="#modal"><strong>Table of Contents</strong></button>
-				</div>
-			</div>
-		</div>
-	</section>
-
-	{# modal used in mobile responsive views #}
-	<div id="modal" class="modal fade" tabindex="-1" role="dialog" aria-labelledby="modal-header">
-		<div class="modal-dialog" role="document">
-			<div class="modal-content">
-				<div class="modal-header">
-					<button type="button" class="close" data-dismiss="modal" aria-label="Close">
-						<span aria-hidden="true">&times;</span>
-					</button>
-					<h4 class="modal-title-cookbook" id="modal-header">{# header text injected via js #}</h4>
-				</div>
-				<div class="modal-body">{# body is injected via js #}</div>
-			</div>
-		</div>
-	</div>
-=======
     {# Red Mega Menu #}
     <header class="nav-down">
         <div class="container-fluid hidden-xs hidden-sm">
@@ -344,19 +141,19 @@
             </div>
         </div>
 
-        {# Grey site bar #}
-        <section id="nav-cook" class="hidden-xs hidden-sm">
-            <div class="container-fluid ">
-                <div class="row ">
-                    <div class="col-md-12 back-book">
-                        <div class="col-md-4 col-md-offset-1 text-center t-cook-nav p0 hidden-sm hidden-xs">
-                            <h2>
-                                <a href="{{ pathto(master_doc) }}">
-                                    <span class="glyph_range icon-submenu icon-submenu-cook">B</span>
-                                    CakePHP 3.3 Red Velvet <strong>Cookbook</strong>
-                                </a>
-                            </h2>
-                        </div>
+		{# Grey site bar #}
+		<section id="nav-cook" class="hidden-xs hidden-sm">
+			<div class="container-fluid ">
+				<div class="row ">
+					<div class="col-md-12 back-book">
+						<div class="col-md-4 col-md-offset-1 text-center t-cook-nav p0 hidden-sm hidden-xs">
+							<h2>
+								<a href="{{ pathto(master_doc) }}">
+									<span class="glyph_range icon-submenu icon-submenu-cook">B</span>
+									CakePHP {{ version }} Red Velvet <strong>Cookbook</strong>
+								</a>
+							</h2>
+						</div>
 
                         <div class="col-md-4 hidden-sm">
                             <form class="search" action="{{ pathto('search') }}" method="get">
@@ -431,11 +228,19 @@
                             </div>
                         </div>
 
-                    </div>
-                </div>
-            </div>
-        </section>
-    </header>
+					</div>
+				</div>
+			</div>
+			{% if 'next' in version %}
+				<p class="edge-warning">
+					This document is for CakePHP's development version, which can be significantly different 
+					from previous releases.
+					<br>You may want to read
+					<a href="http://book.cakephp.org">current stable release doumentation</a> instead.
+				</p>
+			{% endif %}
+		</section>
+	</header>
 
     {# Responsive grey bar navigation. This is outside of header so it scrolls with the page. #}
     <section class="nav-btn visible-sm visible-xs">
@@ -466,7 +271,6 @@
             </div>
         </div>
     </div>
->>>>>>> 608bbcb7
 {% endblock -%}
 
 {%- block content %}
