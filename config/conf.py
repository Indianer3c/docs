--- conflicted
+++ resolved
@@ -112,11 +112,6 @@
 epub_tocdepth = 2
 
 rst_epilog = """
-<<<<<<< HEAD
-.. |phpversion| replace:: **8.1**
+.. |phpversion| replace:: **8.2**
 .. |minphpversion| replace:: 8.1
-=======
-.. |phpversion| replace:: **8.2**
-.. |minphpversion| replace:: 7.4
->>>>>>> 97d995ea
 """