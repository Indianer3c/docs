# Global configuration information used across all the
# translations of documentation.
#
# Import the base theme configuration
from cakephpsphinx.config.all import *

# The version info for the project you're documenting, acts as replacement for
# |version| and |release|, also used in various other places throughout the
# built documents.
#
# The short X.Y version.
version = '4.0'

# The full version, including alpha/beta/rc tags.
<<<<<<< HEAD
release = '4.0'
=======
release = '3.next'
>>>>>>> 0e8e8f3f

# The search index version.
search_version = '4-0'

# The marketing diplay name for the book.
version_name = 'Red Velvet'

# Other versions that display in the version picker menu.
version_list = [
<<<<<<< HEAD
    {'name': '4.x', 'number': '4.0', 'title': '4.x Book'},
    {'name': '3.x', 'number': '3.0', 'current': True, 'title': '3.x Book'},
=======
    {'name': '3.next', 'number': '3.next', 'title': '3.next Book', 'current': True},
    {'name': '3.x', 'number': '3.0', 'title': '3.x Book'},
>>>>>>> 0e8e8f3f
    {'name': '2.x', 'number': '2.0', 'title': '2.x Book'},
    {'name': '1.3', 'number': '1.3', 'title': '1.3 Book'},
    {'name': '1.2', 'number': '1.2', 'title': '1.2 Book'},
    {'name': '1.1', 'number': '1.1', 'title': '1.1 Book'},
]

# Languages available.
languages = ['en', 'pt_BR', 'es', 'ja', 'fr', 'zh', 'tr', 'ru']

# The GitHub branch name for this version of the docs
# for edit links to point at.
branch = '4.x'

# Add any paths that contain custom themes here, relative to this directory.
html_theme_path = []
html_theme = 'cakephp'

# If not '', a 'Last updated on:' timestamp is inserted at every page bottom,
# using the given strftime format.
html_last_updated_fmt = '%b %d, %Y'

# Custom sidebar templates, maps document names to template names.
html_sidebars = {
    '**': ['globaltoc.html', 'localtoc.html']
}

# -- Options for LaTeX output ------------------------------------------------

# Grouping the document tree into LaTeX files. List of tuples
# (source start file, target name, title, author,
# documentclass [howto/manual]).
latex_documents = [
    ('pdf-contents', 'CakePHPCookbook.tex', u'CakePHP Cookbook Documentation',
     u'Cake Software Foundation', 'manual'),
]

# -- Options for manual page output ------------------------------------------

# One entry per manual page. List of tuples
# (source start file, name, description, authors, manual section).
man_pages = [
    ('index', 'cakephpcookbook', u'CakePHP Cookbook Documentation',
     [u'CakePHP'], 1)
]


# -- Options for Epub output -------------------------------------------------

# Bibliographic Dublin Core info.
epub_title = u'CakePHP Cookbook'
epub_author = u'Cake Software Foundation, Inc.'
epub_publisher = u'Cake Software Foundation, Inc.'
epub_copyright = u'%d, Cake Software Foundation, Inc.' % datetime.datetime.now().year

epub_theme = 'cakephp-epub'

# The cover page information.
epub_cover = ('_static/epub-logo.png', 'epub-cover.html')

# The scheme of the identifier. Typical schemes are ISBN or URL.
epub_scheme = 'URL'

# The unique identifier of the text. This can be a ISBN number
# or the project homepage.
epub_identifier = 'https://cakephp.org'

# A unique identification for the text.
epub_uid = 'cakephpcookbook1393624653'

# A list of files that should not be packed into the epub file.
epub_exclude_files = [
    'index.html',
    'pdf-contents.html',
    'search.html',
    'contents.html'
]

# The depth of the table of contents in toc.ncx.
epub_tocdepth = 2<|MERGE_RESOLUTION|>--- conflicted
+++ resolved
@@ -12,11 +12,7 @@
 version = '4.0'
 
 # The full version, including alpha/beta/rc tags.
-<<<<<<< HEAD
 release = '4.0'
-=======
-release = '3.next'
->>>>>>> 0e8e8f3f
 
 # The search index version.
 search_version = '4-0'
@@ -26,13 +22,8 @@
 
 # Other versions that display in the version picker menu.
 version_list = [
-<<<<<<< HEAD
-    {'name': '4.x', 'number': '4.0', 'title': '4.x Book'},
+    {'name': '4.0', 'number': '4.0', 'title': '4.x Book'},
     {'name': '3.x', 'number': '3.0', 'current': True, 'title': '3.x Book'},
-=======
-    {'name': '3.next', 'number': '3.next', 'title': '3.next Book', 'current': True},
-    {'name': '3.x', 'number': '3.0', 'title': '3.x Book'},
->>>>>>> 0e8e8f3f
     {'name': '2.x', 'number': '2.0', 'title': '2.x Book'},
     {'name': '1.3', 'number': '1.3', 'title': '1.3 Book'},
     {'name': '1.2', 'number': '1.2', 'title': '1.2 Book'},
